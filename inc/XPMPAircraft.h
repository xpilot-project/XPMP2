/// @file       XPMPAircraft.h
/// @brief      XPMP2::Aircraft represent an aircraft as managed by XPMP2
/// @details    New implementations should derive directly from XPMP2::Aircraft.
///
/// @details    This is one of two main header files for using XPMP2.
///             (The other is `XPMPMultiplayer.h`).
///             XPMP2 is a library allowing an X-Plane plugin to have
///             planes rendered in X-Plane's 3D world based on OBJ8
///             CSL models, which need to be installed separately.
///             The plugin shall subclass XPMP2::Aircraft and override
///             the abstract virtual function XPMP2::Aircraft::UpdatePosition()
///             to provide updated position and attitude information.
///             XPMP2 takes care of reading and initializaing CSL models,
///             instanciating and updating the aircraft objects in X-Plane,
///             display in a map layer, provisioning information via X-Plane's
///             TCAS targets and AI/multiplayer (and more) dataRefs.
///
/// @see        For more developer's information see
///             https://twinfan.github.io/XPMP2/
///
/// @see        Sample and "How to" available, see
///             https://twinfan.github.io/XPMP2/HowTo.html
///
/// @see        For TCAS Override approach see
///             https://developer.x-plane.com/article/overriding-tcas-and-providing-traffic-information/
///
/// @see        For a definition of ICAO aircraft type designators see
///             https://www.icao.int/publications/DOC8643/Pages/Search.aspx
///
/// @see        For a list of ICAO airline/operator codes see
///             https://en.wikipedia.org/wiki/List_of_airline_codes
///
/// @author     Birger Hoppe
/// @copyright  (c) 2020-2022 Birger Hoppe
/// @copyright  Permission is hereby granted, free of charge, to any person obtaining a
///             copy of this software and associated documentation files (the "Software"),
///             to deal in the Software without restriction, including without limitation
///             the rights to use, copy, modify, merge, publish, distribute, sublicense,
///             and/or sell copies of the Software, and to permit persons to whom the
///             Software is furnished to do so, subject to the following conditions:\n
///             The above copyright notice and this permission notice shall be included in
///             all copies or substantial portions of the Software.\n
///             THE SOFTWARE IS PROVIDED "AS IS", WITHOUT WARRANTY OF ANY KIND, EXPRESS OR
///             IMPLIED, INCLUDING BUT NOT LIMITED TO THE WARRANTIES OF MERCHANTABILITY,
///             FITNESS FOR A PARTICULAR PURPOSE AND NONINFRINGEMENT. IN NO EVENT SHALL THE
///             AUTHORS OR COPYRIGHT HOLDERS BE LIABLE FOR ANY CLAIM, DAMAGES OR OTHER
///             LIABILITY, WHETHER IN AN ACTION OF CONTRACT, TORT OR OTHERWISE, ARISING FROM,
///             OUT OF OR IN CONNECTION WITH THE SOFTWARE OR THE USE OR OTHER DEALINGS IN
///             THE SOFTWARE.

#ifndef _XPMPAircraft_h_
#define _XPMPAircraft_h_

#include "XPMPMultiplayer.h"
#include "XPLMInstance.h"
#include "XPLMCamera.h"
#include "XPLMMap.h"

#include <cstdint>
#include <cmath>
#include <stdexcept>
#include <string>
#include <vector>
#include <list>

//
// MARK: XPMP2 New Definitions
//

struct FMOD_CHANNELGROUP;                       ///< Defined by FMOD
struct FMOD_CHANNEL;                            ///< Defined by FMOD

namespace XPMP2 {

class CSLModel;                                 ///< Defined by XPMP2 internally

/// Convert revolutions-per-minute (RPM) to radians per second (rad/s) by multiplying with PI/30
constexpr float RPM_to_RADs = 0.10471975511966f;
/// Convert feet to meters, e.g. for altitude calculations
constexpr double M_per_FT   = 0.3048;   // meter per 1 foot
/// Convert nautical miles to meters
constexpr int M_per_NM      = 1852;     // meter per one nautical mile
/// Convert m/s to knots
constexpr double KT_per_M_per_S = 1.94384;  // 1m/s = 1.94384kt
/// @brief standard gravitational acceleration [m/s²]
/// @see https://en.wikipedia.org/wiki/Gravity_of_Earth
constexpr float G_EARTH     = 9.80665f;

/// The dataRefs provided by XPMP2 to the CSL models
enum DR_VALS : std::uint8_t {
    V_CONTROLS_GEAR_RATIO = 0,                  ///< `libxplanemp/controls/gear_ratio` and \n`sim/cockpit2/tcas/targets/position/gear_deploy`
    V_CONTROLS_NWS_RATIO,                       ///< `libxplanemp/controls/nws_ratio`, the nose wheel angle, actually in degrees
    V_CONTROLS_FLAP_RATIO,                      ///< `libxplanemp/controls/flap_ratio` and \n`sim/cockpit2/tcas/targets/position/flap_ratio` and `...flap_ratio2`
    V_CONTROLS_SPOILER_RATIO,                   ///< `libxplanemp/controls/spoiler_ratio`
    V_CONTROLS_SPEED_BRAKE_RATIO,               ///< `libxplanemp/controls/speed_brake_ratio` and \n`sim/cockpit2/tcas/targets/position/speedbrake_ratio`
    V_CONTROLS_SLAT_RATIO,                      ///< `libxplanemp/controls/slat_ratio` and \n`sim/cockpit2/tcas/targets/position/slat_ratio`
    V_CONTROLS_WING_SWEEP_RATIO,                ///< `libxplanemp/controls/wing_sweep_ratio` and \n`sim/cockpit2/tcas/targets/position/wing_sweep`
    V_CONTROLS_THRUST_RATIO,                    ///< `libxplanemp/controls/thrust_ratio` and \n`sim/cockpit2/tcas/targets/position/throttle`
    V_CONTROLS_YOKE_PITCH_RATIO,                ///< `libxplanemp/controls/yoke_pitch_ratio` and \n`sim/cockpit2/tcas/targets/position/yolk_pitch`
    V_CONTROLS_YOKE_HEADING_RATIO,              ///< `libxplanemp/controls/yoke_heading_ratio` and \n`sim/cockpit2/tcas/targets/position/yolk_yaw`
    V_CONTROLS_YOKE_ROLL_RATIO,                 ///< `libxplanemp/controls/yoke_roll_ratio` and \n`sim/cockpit2/tcas/targets/position/yolk_roll`
    V_CONTROLS_THRUST_REVERS,                   ///< `libxplanemp/controls/thrust_revers`
    
    V_CONTROLS_TAXI_LITES_ON,                   ///< `libxplanemp/controls/taxi_lites_on` and \n`sim/cockpit2/tcas/targets/position/lights`
    V_CONTROLS_LANDING_LITES_ON,                ///< `libxplanemp/controls/landing_lites_on` and \n`sim/cockpit2/tcas/targets/position/lights`
    V_CONTROLS_BEACON_LITES_ON,                 ///< `libxplanemp/controls/beacon_lites_on` and \n`sim/cockpit2/tcas/targets/position/lights`
    V_CONTROLS_STROBE_LITES_ON,                 ///< `libxplanemp/controls/strobe_lites_on` and \n`sim/cockpit2/tcas/targets/position/lights`
    V_CONTROLS_NAV_LITES_ON,                    ///< `libxplanemp/controls/nav_lites_on` and \n`sim/cockpit2/tcas/targets/position/lights`
    
    V_GEAR_NOSE_GEAR_DEFLECTION_MTR,            ///< `libxplanemp/gear/nose_gear_deflection_mtr`
    V_GEAR_TIRE_VERTICAL_DEFLECTION_MTR,        ///< `libxplanemp/gear/tire_vertical_deflection_mtr`
    V_GEAR_TIRE_ROTATION_ANGLE_DEG,             ///< `libxplanemp/gear/tire_rotation_angle_deg`
    V_GEAR_TIRE_ROTATION_SPEED_RPM,             ///< `libxplanemp/gear/tire_rotation_speed_rpm`
    V_GEAR_TIRE_ROTATION_SPEED_RAD_SEC,         ///< `libxplanemp/gear/tire_rotation_speed_rad_sec`
    
    V_ENGINES_ENGINE_ROTATION_ANGLE_DEG,        ///< `libxplanemp/engines/engine_rotation_angle_deg`
    V_ENGINES_ENGINE_ROTATION_SPEED_RPM,        ///< `libxplanemp/engines/engine_rotation_speed_rpm`
    V_ENGINES_ENGINE_ROTATION_SPEED_RAD_SEC,    ///< `libxplanemp/engines/engine_rotation_speed_rad_sec`
    V_ENGINES_PROP_ROTATION_ANGLE_DEG,          ///< `libxplanemp/engines/prop_rotation_angle_deg`
    V_ENGINES_PROP_ROTATION_SPEED_RPM,          ///< `libxplanemp/engines/prop_rotation_speed_rpm`
    V_ENGINES_PROP_ROTATION_SPEED_RAD_SEC,      ///< `libxplanemp/engines/prop_rotation_speed_rad_sec`
    V_ENGINES_THRUST_REVERSER_DEPLOY_RATIO,     ///< `libxplanemp/engines/thrust_reverser_deploy_ratio`
    
    V_ENGINES_ENGINE_ROTATION_ANGLE_DEG1,       ///< `libxplanemp/engines/engine_rotation_angle_deg1`
    V_ENGINES_ENGINE_ROTATION_ANGLE_DEG2,       ///< `libxplanemp/engines/engine_rotation_angle_deg2`
    V_ENGINES_ENGINE_ROTATION_ANGLE_DEG3,       ///< `libxplanemp/engines/engine_rotation_angle_deg3`
    V_ENGINES_ENGINE_ROTATION_ANGLE_DEG4,       ///< `libxplanemp/engines/engine_rotation_angle_deg4`
    V_ENGINES_ENGINE_ROTATION_SPEED_RPM1,       ///< `libxplanemp/engines/engine_rotation_speed_rpm1`
    V_ENGINES_ENGINE_ROTATION_SPEED_RPM2,       ///< `libxplanemp/engines/engine_rotation_speed_rpm2`
    V_ENGINES_ENGINE_ROTATION_SPEED_RPM3,       ///< `libxplanemp/engines/engine_rotation_speed_rpm3`
    V_ENGINES_ENGINE_ROTATION_SPEED_RPM4,       ///< `libxplanemp/engines/engine_rotation_speed_rpm4`
    V_ENGINES_ENGINE_ROTATION_SPEED_RAD_SEC1,   ///< `libxplanemp/engines/engine_rotation_speed_rad_sec1`
    V_ENGINES_ENGINE_ROTATION_SPEED_RAD_SEC2,   ///< `libxplanemp/engines/engine_rotation_speed_rad_sec2`
    V_ENGINES_ENGINE_ROTATION_SPEED_RAD_SEC3,   ///< `libxplanemp/engines/engine_rotation_speed_rad_sec3`
    V_ENGINES_ENGINE_ROTATION_SPEED_RAD_SEC4,   ///< `libxplanemp/engines/engine_rotation_speed_rad_sec4`

    
    V_MISC_TOUCH_DOWN,                          ///< `libxplanemp/misc/touch_down`
    
    V_COUNT                                     ///< always last, number of dataRefs XPMP2 pre-defines
};

/// @brief Collates some information on the CSL model
/// @details The XPMP2::CSLModel class definition is private to the XPMP2 library
///          as it contains many technical implementation details.
///          This structure contains some of the CSLModel information in a public
///          definition, returned by XPMP2::Aircraft::GetModelInfo().
struct CSLModelInfo_t {
    /// id, just an arbitrary label read from `xsb_aircraft.txt::OBJ8_AIRCRAFT`
    std::string         cslId;
    /// name, formed by last part of path plus id
    std::string         modelName;
    /// Path to the xsb_aircraft.txt file from where this model is loaded
    std::string         xsbAircraftPath;
    /// Line number in the xsb_aircraft.txt file where the model definition starts
    int                 xsbAircraftLn = 0;
    /// ICAO aircraft type this model represents: `xsb_aircraft.txt::ICAO`
    std::string         icaoType;
    /// Doc8643 information: Classification, like L1P, L4J, H1T
    std::string         doc8643Classification;
    /// Doc8643 information: wake turbulence class, like M, L/M, L, H
    std::string         doc8643WTC;

    /// Any number of airline codes and/or liveries can be assigned to a model for matching purpose
    struct MatchCrit_t {
        std::string     icaoAirline;    ///< ICAO airine/operator code
        std::string     livery;         ///< special livery (not often used)
    };
    typedef std::vector<MatchCrit_t> vecMatchCrit_t;
    // List of match criteria defined for the model, can be empty
    vecMatchCrit_t      vecMatchCrit;

    /// Default constructor does nothing
    CSLModelInfo_t() {}
    /// Constructor copies from XPMP2::CSLModel
    CSLModelInfo_t(const XPMP2::CSLModel& csl);
};

/// @brief Actual representation of all aircraft in XPMP2.
/// @note In modern implementations, this class shall be subclassed by your plugin's code.
class Aircraft {
    
public:
    
protected:
    /// @brief A plane is uniquely identified by a 24bit number [0x01..0xFFFFFF]
    /// @details This number is directly used as `modeS_id` n the new
    ///          [TCAS override](https://developer.x-plane.com/article/overriding-tcas-and-providing-traffic-information/)
    ///          approach.
    XPMPPlaneID modeS_id = 0;
    
public:
    /// @brief ICAO aircraft type designator of this plane
    /// @see https://www.icao.int/publications/DOC8643/Pages/Search.aspx
    std::string acIcaoType;
    std::string acIcaoAirline;          ///< ICAO Airline code of this plane
    std::string acLivery;               ///< Livery code of this plane
    
    /// @brief Holds position (in local coordinates!) and orientation (pitch, heading roll) of the aircraft.
    /// @details This is where the plane will be placed in this drawing cycle.\n
    /// @note    When filling `y` directly (instead of using SetLocation()) remember to add
    ///          GetVertOfs() for accurate placement on the ground
    XPLMDrawInfo_t drawInfo;
    
    /// @brief actual dataRef values to be provided to the CSL model
    /// @details XPMP2 provides a minimum set of dataRefs and also getter/setter
    ///          member functions, see below. This is the one place where
    ///          current dataRef values are stored. This array is passed on
    ///          _directly_ to the XP instance.\n
    ///          The size of the vector can increase if adding user-defined
    ///          dataRefs through XPMPAddModelDataRef().
    std::vector<float> v;
    
    /// aircraft label shown in the 3D world next to the plane
    std::string label;
    float       colLabel[4]  = {1.0f,1.0f,0.0f,1.0f};   ///< label base color (RGB)
    bool        bDrawLabel   = true;                    ///< Shall this aircraft's label be drawn?
    
    /// How much of the vertical offset shall be applied? (This allows phasing out the vertical offset in higher altitudes.) [0..1]
    float       vertOfsRatio = 1.0f;
    
    /// @brief By how much of the gear deflection shall the plane's altitude be reduced?
    /// @details This is to keep the wheels on the ground when gear deflection is applied.
    ///          Unfortunately, the exact factor is model-dependend. `0.5` seems an OK compromise.\n
    ///          If you know better, then overwrite.\n
    ///          If you don't want XPMP2 to correct for gear deflection, set `0.0`.
    float       gearDeflectRatio = 0.5f;
    
    /// @brief Shall this plane be clamped to ground (ie. never sink below ground)?
    /// @note This involves Y-Testing, which is a bit expensive, see [SDK](https://developer.x-plane.com/sdk/XPLMScenery).
    ///       If you know your plane is not close to the ground,
    ///       you may want to avoid clamping by setting this to `false`.
    /// @see configuration item `XPMP2_CFG_ITM_CLAMPALL`
    bool        bClampToGround = false;
    
    /// @brief Priority for display in one of the limited number of TCAS target slots
    /// @details The lower the earlier will a plane be considered for TCAS.
    ///          Increase this value if you want to make a plane less likely
    ///          to occupy one of the limited TCAS slots.
    int         aiPrio      = 1;
    
    /// @brief Current radar status
    /// @note Only the condition `mode != Standby` is of interest to XPMP2 for considering the aircraft for TCAS display
    XPMPPlaneRadar_t acRadar;
    
    /// @brief Wake dataRef support
    /// @see https://developer.x-plane.com/article/plugin-traffic-wake-turbulence/
    /// @details If values aren't set during aircraft creation, ie. remain at `NAN`, then defaults will be applied
    ///         based on the aircraft's wake turbulence category,
    ///         looked up from the Doc8643 list via ICAO aircraft type designator.
    struct wakeTy {
        float wingSpan_m = NAN;             ///< wing span of the aircraft creating wake turbulence
        float wingArea_m2 = NAN;            ///< wing area (total area of both wings combined) of the aircraft creating wake turbulence
        float mass_kg = NAN;                ///< actual mass of the aircraft creating the wake
        
        void clear() { *this = wakeTy(); }  ///< clear all values to defaults
        bool needsDefaults() const;         ///< any value left at `NAN`, ie. requires setting from Doc8643 WTC defaults?
        /// based on Doc8643 WTC fill with defaults
        void applyDefaults(const std::string& _wtc, bool _bOverwriteAllFields = true);
        /// Copies values only for non-NAN fields
        void fillUpFrom(const wakeTy& o);
    } wake;                                 ///< wake-support data
    
    /// Informational texts passed on via multiplayer shared dataRefs
    XPMPInfoTexts_t acInfoTexts;
    
protected:
    bool bValid                 = true;     ///< is this object valid? (Will be reset in case of exceptions)
    bool bVisible               = true;     ///< Shall this plane be drawn at the moment and be visible to TCAS/interfaces?
    bool bRender                = true;     ///< Shall the CSL model be drawn in 3D world? (if !bRender && bVivile then still visible on TCAS/interfaces, Remote Client uses this for local senders' planes to take over TCAS but not drawing)
    
    XPMP2::CSLModel*    pCSLMdl = nullptr;  ///< the CSL model in use
    int                 matchQuality = -1;  ///< quality of the match with the CSL model
    int                 acRelGrp = 0;       ///< related group, ie. line in `related.txt` in which this a/c appears, if any
    
    // this is data from about a second ago to calculate cartesian velocities
    float               prev_x = 0.0f, prev_y = 0.0f, prev_z = 0.0f;
    float               prev_ts = 0.0f;     ///< last update of `prev_x/y/z` in XP's network time
    float               v_x = 0.0f, v_y = 0.0f, v_z = 0.0f; ///< Cartesian velocity in m/s per axis
    float               gs_kn = 0.0f;       /// ground speed in [kn] based on above v_x/z
    
    /// X-Plane instance handles for all objects making up the model
    std::list<XPLMInstanceRef> listInst;
    /// Which `sim/cockpit2/tcas/targets`-index does this plane occupy? [1..63], `-1` if none
    int                 tcasTargetIdx = -1;
    
    /// Timestamp of last update of camera dist/bearing
    float               camTimLstUpd = 0.0f;
    /// Distance to camera in meters (updated internally regularly)
    float               camDist = 0.0f;
    /// Bearing from camera in degrees (updated internally regularly)
    float               camBearing = 0.0f;
    
    /// Y Probe for terrain testing, needed in ground clamping
    XPLMProbeRef        hProbe = nullptr;
    
    // Data used for drawing icons in X-Plane's map
    int                 mapIconRow = 0;     ///< map icon coordinates, row
    int                 mapIconCol = 0;     ///< map icon coordinates, column
    float               mapX = 0.0f;        ///< temporary: map coordinates (NAN = not to be drawn)
    float               mapY = 0.0f;        ///< temporary: map coordinates (NAN = not to be drawn)
    std::string         mapLabel;           ///< label for map drawing
    
    // *** Sound support ***
public:
    /// Types of sound supported directly by XPMP2
    enum SoundEventsTy {
        SND_ENG = 0,                        ///< Engine sound (continuously while engine running), bases on GetThrustRatio()
        SND_REVERSE_THRUST,                 ///< Engine sound while reverse thrust (continuously while reversers deployed), bases on GetThrustReversRatio()
        SND_TIRE,                           ///< Tires rolling on the ground (continuously while rolling on ground), bases on GetTireRotRpm()
        SND_GEAR,                           ///< Gear extending/retracting (once per event), bases on GetGearRatio()
        SND_FLAPS,                          ///< Flaps extending/retracting (once per event), bases on GetFlapRatio()
        SND_NUM_EVENTS                      ///< Number of events (always last in `enum`)
    };
    /// List of FMOD channels
    typedef std::list<FMOD_CHANNEL*> ChnListTy;

    /// @brief Which of the above sounds shall be hanled by XPMP2 automatically?
    /// @details Reset in your constructor if you want to handle some of them yourself
    bool abSndAuto[SND_NUM_EVENTS] = { true, true, false, false, false }; // TODO: Undo true, true, true };
    /// @brief Minimum distance in [m] to play sound in full volume, the larger the 'louder' the aircraft
    /// @details Initialized based on engine type and numbers, overwrite in your constructor if you want to control "size" of aircraft in terms of its sound volume
    int sndMinDist = 50.0;
    
protected:
    /// The audio channels per event type
    FMOD_CHANNEL*       apChn[SND_NUM_EVENTS] = { nullptr, nullptr, nullptr, nullptr, nullptr };
    /// If sound is triggered by the change of a (dataRef) value we need to keep track of the latest such value to be able to identify change
    float               afChnLastVal[SND_NUM_EVENTS] = { NAN, NAN, NAN, NAN, NAN };
    /// Is Low Pass Filter currently being active?
    bool                bChnLowPass = false;
<<<<<<< HEAD
    /// Is sound for this aircraft currently muted?
    bool                bChnMuted = false;
    /// List of channels produced via calls to SoundPlay()
    ChnListTy           chnList;
=======
    /// Counts how often we skipped expensive computations
    int                 skipCounter = 0;
>>>>>>> f80cf0f8
    
private:
    bool bDestroyInst           = false;    ///< Instance to be destroyed in next flight loop callback?
public:
    
    /// @name Construction
    /// @{
    
    /// @brief Constructor creates a new aircraft object, which will be managed and displayed
    /// @exception XPMP2::XPMP2Error Mode S id invalid or duplicate, no model found during model matching
    /// @param _icaoType ICAO aircraft type designator, like 'A320', 'B738', 'C172'
    /// @param _icaoAirline ICAO airline code, like 'BAW', 'DLH', can be an empty string
    /// @param _livery Special livery designator, can be an empty string
    /// @param _modeS_id (optional) **Unique** identification of the plane [0x01..0xFFFFFF], e.g. the 24bit mode S transponder code. XPMP2 assigns an arbitrary unique number of not given
    /// @param _cslId (optional) specific unique model id to be used (package name/short id, as defined in the `OBJ8_AIRCRAFT` line)
    Aircraft (const std::string& _icaoType,
              const std::string& _icaoAirline,
              const std::string& _livery,
              XPMPPlaneID _modeS_id = 0,
              const std::string& _cslId = "");
    /// Default constructor creates an empty, invalid(!) and invisible shell; call XPMP2::Aircraft::Create() to actually create a plane
    Aircraft ();
    /// Destructor cleans up all resources acquired
    virtual ~Aircraft();
    
    /// Aircraft must not be copied as they reference non-copyable resources like XP instances
    Aircraft (const Aircraft&) = delete;
    /// Aircraft must not be copied as they reference non-copyable resources like XP instances
    Aircraft& operator=(const Aircraft&) = delete;
    
    /// @brief Creates a plane, only a valid operation if object was created using the default constructor
    /// @exception Tried on already defined object; XPMP2::XPMP2Error Mode S id invalid or duplicate, no model found during model matching
    /// @param _icaoType ICAO aircraft type designator, like 'A320', 'B738', 'C172'
    /// @param _icaoAirline ICAO airline code, like 'BAW', 'DLH', can be an empty string
    /// @param _livery Special livery designator, can be an empty string
    /// @param _modeS_id (optional) **Unique** identification of the plane [0x01..0xFFFFFF], e.g. the 24bit mode S transponder code. XPMP2 assigns an arbitrary unique number of not given
    /// @param _cslId (optional) specific unique model id to be used (package name/short id, as defined in the `OBJ8_AIRCRAFT` line)
    /// @param _pCSLModel (optional) The actual model to use (no matching or search by `_cslId` if model is given this way)
    void Create (const std::string& _icaoType,
                 const std::string& _icaoAirline,
                 const std::string& _livery,
                 XPMPPlaneID _modeS_id = 0,
                 const std::string& _cslId = "",
                 CSLModel* _pCSLModel = nullptr);
    /// @}
    /// @name Information
    /// @{

    /// return the XPMP2 plane id
    XPMPPlaneID GetModeS_ID () const { return modeS_id; }
    /// Is this object a ground vehicle?
    bool        IsGroundVehicle() const;
    /// @brief Is this object "related" to the given ICAO code? (named in the same line in related.txt)
    /// @param _icaoType ICAO aircraft type designator, to which `*this` is compared
    /// @details For example, `IsRelatedTo("GLID")` returns if `*this` is a glider
    bool        IsRelatedTo (const std::string& _icaoType) const;
    /// @brief return the current TCAS target index (into `sim/cockpit2/tcas/targets`), 1-based, `-1` if not used
    int         GetTcasTargetIdx () const { return tcasTargetIdx; }
    /// Is this plane currently also being tracked as a TCAS target, ie. will appear on TCAS?
    bool        IsCurrentlyShownAsTcasTarget () const { return tcasTargetIdx >= 1; }
    /// Is this plane currently also being tracked by X-Plane's classic AI/multiplayer?
    bool        IsCurrentlyShownAsAI () const;
    /// Is this plane to be drawn on TCAS? (It will if transponder is not switched off)
    bool        ShowAsAIPlane () const { return IsVisible() && acRadar.mode != xpmpTransponderMode_Standby; }
    /// Reset TCAS target slot index to `-1`
    void        ResetTcasTargetIdx () { tcasTargetIdx = -1; }
    
    /// @brief Return a value for dataRef .../tcas/target/flight_id
    /// @returns The first non-empty string out of: flight number, registration, departure/arrival airports
    virtual std::string GetFlightId() const;
    
    /// @}
    /// @name Model Matching
    /// @see  https://twinfan.github.io/XPMP2/Matching.html
    /// @{

    /// @brief (Potentially) changes the plane's model after doing a new match attempt
    /// @param _icaoType ICAO aircraft type designator, like 'A320', 'B738', 'C172'
    /// @param _icaoAirline ICAO airline code, like 'BAW', 'DLH', can be an empty string
    /// @param _livery Special livery designator, can be an empty string
    /// @return match quality, the lower the better
    int ChangeModel (const std::string& _icaoType,
                     const std::string& _icaoAirline,
                     const std::string& _livery);
    
    /// @brief Finds a match again, using the existing parameters, eg. after more models have been loaded
    /// @return match quality, the lower the better
    int ReMatchModel () { return ChangeModel(acIcaoType,acIcaoAirline,acLivery); }
    
    /// @brief Assigns the given model
    /// @param _cslId Search for this id (package/short)
    /// @param _pCSLModel (optional) If given use this model and don't search
    /// @return Successfuly found and assigned a model?
    bool AssignModel (const std::string& _cslId,
                      CSLModel* _pCSLModel = nullptr);
    
    /// return a pointer to the CSL model in use (Note: The CSLModel structure is not public.)
    XPMP2::CSLModel* GetModel () const { return pCSLMdl; }
    /// return the name of the CSL model in use
    const std::string& GetModelName () const;
    /// return an information structure for the CSL model associated with the aircraft
    CSLModelInfo_t GetModelInfo() const { return pCSLMdl ? CSLModelInfo_t(*pCSLMdl) : CSLModelInfo_t();  }
    /// quality of the match with the CSL model
    int         GetMatchQuality () const { return matchQuality; }

    /// @}
    /// @name Visualization
    /// @{

    /// Vertical offset, ie. the value that needs to be added to `drawInfo.y` to make the aircraft appear on the ground
    float       GetVertOfs () const;
    
    /// Is the a/c object valid?
    bool IsValid() const { return bValid; }
    /// Mark the plane invalid, e.g. after exceptions occured on the data
    virtual void SetInvalid();
    
    /// Make the plane (in)visible
    virtual void SetVisible (bool _bVisible);
    /// Is the plane visible?
    bool IsVisible () const { return bVisible && bValid; }
    
    /// Switch rendering of the CSL model on or off
    virtual void SetRender (bool _bRender);
    /// Is this plane to be rendered?
    bool IsRendered () const { return bRender && IsVisible(); }
    
    /// Are instances created for this aircraft?
    bool IsInstanciated () const { return !listInst.empty(); }
    
    /// Define if this aircraft's label is to be drawn (provided label drawing is enabled globally)
    void SetDrawLabel (bool _b) { bDrawLabel = _b; }
    /// Shall this aircraft's label be drawn?
    bool ShallDrawLabel () const { return bDrawLabel; }
    
    /// Distance to camera [m]
    float GetCameraDist () const { return camDist; }
    /// Bearing from camera [°]
    float GetCameraBearing () const { return camBearing; }

    /// @brief Called right before updating the aircraft's placement in the world
    /// @details Abstract virtual function. Override in derived classes and fill
    ///          `drawInfo`, the `v` array of dataRefs by calling the `Set`ters,
    ///          `label`, and `infoTexts` with current values.
    /// @see See [XPLMFlightLoop_f](https://developer.x-plane.com/sdk/XPLMProcessing/#XPLMFlightLoop_f)
    ///      for background on the two passed-on parameters:
    /// @param _elapsedSinceLastCall The wall time since last call
    /// @param _flCounter A monotonically increasing counter, bumped once per flight loop dispatch from the sim.
    virtual void UpdatePosition (float _elapsedSinceLastCall, int _flCounter) = 0;
    
    /// @}
    /// @name Getters and Setters for the values in Aircraft::drawInfo
    /// @{

    /// @brief Converts world coordinates to local coordinates, writes to Aircraft::drawInfo
    /// @note Alternatively, the calling plugin can set local coordinates in Aircraft::drawInfo directly
    /// @param lat Latitude in degress -90..90
    /// @param lon Longitude in degrees -180..180
    /// @param alt_ft Altitude in feet above MSL
    void SetLocation (double lat, double lon, double alt_ft);
    
    /// @brief Converts aircraft's local coordinates to lat/lon values
    /// @warning This isn't exactly precice. If you need precise location keep it in your derived class yourself.
    void GetLocation (double& lat, double& lon, double& alt_ft) const;
    
    /// Sets location in local world coordinates
    void SetLocalLoc (float _x, float _y, float _z) { drawInfo.x = _x; drawInfo.y = _y; drawInfo.z = _z; }
    /// Gets all location info (including local coordinates)
    const XPLMDrawInfo_t& GetLocation () const { return drawInfo; }

    float GetPitch () const              { return drawInfo.pitch; }                     ///< pitch [degree]
    void  SetPitch (float _deg)          { drawInfo.pitch = _deg; }                     ///< pitch [degree]
    float GetHeading () const            { return drawInfo.heading; }                   ///< heading [degree]
    void  SetHeading (float _deg)        { drawInfo.heading = _deg; }                   ///< heading [degree]
    float GetRoll () const               { return drawInfo.roll; }                      ///< roll [degree]
    void  SetRoll (float _deg)           { drawInfo.roll = _deg; }                      ///< roll [degree]

    float GetGS_kn() const               { return gs_kn; }                              ///< Rough estimate of a ground speed based on `v_x/z`
    
    /// @}
    /// @name Getters and Setters for the values in the Aircraft::v array
    /// @see  https://twinfan.github.io/XPMP2/CSLdataRefs.html
    /// @{

    float GetGearRatio () const          { return v[V_CONTROLS_GEAR_RATIO]; }           ///< Gear deploy ratio
    void  SetGearRatio (float _f)        { v[V_CONTROLS_GEAR_RATIO] = _f;   }           ///< Gear deploy ratio
    float GetNoseWheelAngle () const     { return v[V_CONTROLS_NWS_RATIO]; }            ///< Nose Wheel angle in degrees
    void  SetNoseWheelAngle (float _f)   { v[V_CONTROLS_NWS_RATIO] = _f;   }            ///< Nose Wheel angle in degrees
    float GetFlapRatio () const          { return v[V_CONTROLS_FLAP_RATIO]; }           ///< Flaps deploy ratio
    void  SetFlapRatio (float _f)        { v[V_CONTROLS_FLAP_RATIO] = _f;   }           ///< Flaps deploy ratio
    float GetSpoilerRatio () const       { return v[V_CONTROLS_SPOILER_RATIO]; }        ///< Spoilers deploy ratio
    void  SetSpoilerRatio (float _f)     { v[V_CONTROLS_SPOILER_RATIO] = _f;   }        ///< Spoilers deploy ratio
    float GetSpeedbrakeRatio () const    { return v[V_CONTROLS_SPEED_BRAKE_RATIO]; }    ///< Speedbrakes deploy ratio
    void  SetSpeedbrakeRatio (float _f)  { v[V_CONTROLS_SPEED_BRAKE_RATIO] = _f;   }    ///< Speedbrakes deploy ratio
    float GetSlatRatio () const          { return v[V_CONTROLS_SLAT_RATIO]; }           ///< Slats deploy ratio
    void  SetSlatRatio (float _f)        { v[V_CONTROLS_SLAT_RATIO] = _f;   }           ///< Slats deploy ratio
    float GetWingSweepRatio () const     { return v[V_CONTROLS_WING_SWEEP_RATIO]; }     ///< Wing sweep ratio
    void  SetWingSweepRatio (float _f)   { v[V_CONTROLS_WING_SWEEP_RATIO] = _f;   }     ///< Wing sweep ratio
    float GetThrustRatio () const        { return v[V_CONTROLS_THRUST_RATIO]; }         ///< Thrust ratio
    void  SetThrustRatio (float _f)      { v[V_CONTROLS_THRUST_RATIO] = _f;   }         ///< Thrust ratio
    float GetYokePitchRatio () const     { return v[V_CONTROLS_YOKE_PITCH_RATIO]; }     ///< Yoke pitch ratio
    void  SetYokePitchRatio (float _f)   { v[V_CONTROLS_YOKE_PITCH_RATIO] = _f;   }     ///< Yoke pitch ratio
    float GetYokeHeadingRatio () const   { return v[V_CONTROLS_YOKE_HEADING_RATIO]; }   ///< Yoke heading ratio
    void  SetYokeHeadingRatio (float _f) { v[V_CONTROLS_YOKE_HEADING_RATIO] = _f;   }   ///< Yoke heading ratio
    float GetYokeRollRatio () const      { return v[V_CONTROLS_YOKE_ROLL_RATIO]; }      ///< Yoke roll ratio
    void  SetYokeRollRatio (float _f)    { v[V_CONTROLS_YOKE_ROLL_RATIO] = _f;   }      ///< Yoke roll ratio
    float GetThrustReversRatio () const  { return v[V_CONTROLS_THRUST_REVERS]; }        ///< Thrust reversers ratio
    void  SetThrustReversRatio (float _f){ v[V_CONTROLS_THRUST_REVERS] = _f;   }        ///< Thrust reversers ratio

    bool  GetLightsTaxi () const         { return v[V_CONTROLS_TAXI_LITES_ON] > 0.5f; }     ///< Taxi lights
    void  SetLightsTaxi (bool _b)        { v[V_CONTROLS_TAXI_LITES_ON] = float(_b);   }     ///< Taxi lights
    bool  GetLightsLanding () const      { return v[V_CONTROLS_LANDING_LITES_ON] > 0.5f; }  ///< Landing lights
    void  SetLightsLanding (bool _b)     { v[V_CONTROLS_LANDING_LITES_ON] = float(_b);   }  ///< Landing lights
    bool  GetLightsBeacon () const       { return v[V_CONTROLS_BEACON_LITES_ON] > 0.5f; }   ///< Beacon lights
    void  SetLightsBeacon (bool _b)      { v[V_CONTROLS_BEACON_LITES_ON] = float(_b);   }   ///< Beacon lights
    bool  GetLightsStrobe () const       { return v[V_CONTROLS_STROBE_LITES_ON] > 0.5f; }   ///< Strobe lights
    void  SetLightsStrobe (bool _b)      { v[V_CONTROLS_STROBE_LITES_ON] = float(_b);   }   ///< Strobe lights
    bool  GetLightsNav () const          { return v[V_CONTROLS_NAV_LITES_ON] > 0.5f; }      ///< Navigation lights
    void  SetLightsNav (bool _b)         { v[V_CONTROLS_NAV_LITES_ON] = float(_b);   }      ///< Navigation lights

    float GetNoseGearDeflection () const { return v[V_GEAR_NOSE_GEAR_DEFLECTION_MTR]; }     ///< Vertical nose gear deflection [meter]
    void  SetNoseGearDeflection (float _mtr) { v[V_GEAR_NOSE_GEAR_DEFLECTION_MTR] = _mtr; } ///< Vertical nose gear deflection [meter]
    float GetTireDeflection () const     { return v[V_GEAR_TIRE_VERTICAL_DEFLECTION_MTR]; } ///< Vertical (main) gear deflection [meter]
    void  SetTireDeflection (float _mtr) { v[V_GEAR_TIRE_VERTICAL_DEFLECTION_MTR] = _mtr; } ///< Vertical (main) gear deflection [meter]
    float GetTireRotAngle () const       { return v[V_GEAR_TIRE_ROTATION_ANGLE_DEG]; }      ///< Tire rotation angle [degree]
    void  SetTireRotAngle (float _deg)   { v[V_GEAR_TIRE_ROTATION_ANGLE_DEG] = _deg; }      ///< Tire rotation angle [degree]
    float GetTireRotRpm () const         { return v[V_GEAR_TIRE_ROTATION_SPEED_RPM]; }      ///< Tire rotation speed [rpm]
    void  SetTireRotRpm (float _rpm)     { v[V_GEAR_TIRE_ROTATION_SPEED_RPM] = _rpm;        ///< Tire rotation speed [rpm], also sets [rad/s]
                                           v[V_GEAR_TIRE_ROTATION_SPEED_RAD_SEC] = _rpm * RPM_to_RADs; }
    float GetTireRotRad () const         { return v[V_GEAR_TIRE_ROTATION_SPEED_RAD_SEC]; }  ///< Tire rotation speed [rad/s]
    void  SetTireRotRad (float _rad)     { v[V_GEAR_TIRE_ROTATION_SPEED_RAD_SEC] = _rad;    ///< Tire rotation speed [rad/s], also sets [rpm]
                                           v[V_GEAR_TIRE_ROTATION_SPEED_RPM] = _rad / RPM_to_RADs; }
    
    float GetEngineRotAngle () const     { return v[V_ENGINES_ENGINE_ROTATION_ANGLE_DEG]; }     ///< Engine rotation angle [degree]
    void  SetEngineRotAngle (float _deg);                                                       ///< Engine rotation angle [degree], also sets engines 1..4
    float GetEngineRotRpm () const       { return v[V_ENGINES_ENGINE_ROTATION_SPEED_RPM]; }     ///< Engine rotation speed [rpm]
    void  SetEngineRotRpm (float _rpm);                                                         ///< Engine rotation speed [rpm], also sets [rad/s] and engines 1..4
    float GetEngineRotRad () const       { return v[V_ENGINES_ENGINE_ROTATION_SPEED_RAD_SEC]; } ///< Engine rotation speed [rad/s]
    void  SetEngineRotRad (float _rad);                                                         ///< Engine rotation speed [rad/s], also sets [rpm] and engines 1..4
    
    float GetEngineRotAngle (size_t idx) const              ///< Engine rotation angle [degree] for engine `idx` (1..4)
    { return 1 <= idx && idx <= 4 ? v[V_ENGINES_ENGINE_ROTATION_ANGLE_DEG1+idx-1] : 0.0f; }
    void  SetEngineRotAngle (size_t idx, float _deg);       ///< Engine rotation angle [degree] for engine `idx` (1..4)
    float GetEngineRotRpm (size_t idx) const                ///< Engine rotation speed [rpm] for engine `idx` (1..4)
    { return 1 <= idx && idx <= 4 ? v[V_ENGINES_ENGINE_ROTATION_SPEED_RPM1+idx-1] : 0.0f; }
    void  SetEngineRotRpm (size_t idx, float _rpm);         ///< Engine rotation speed [rpm] for engine `idx` (1..4), also sets [rad/s]
    float GetEngineRotRad (size_t idx) const                ///< Engine rotation speed [rad/s] for engine `idx` (1..4)
    { return 1 <= idx && idx <= 4 ? v[V_ENGINES_ENGINE_ROTATION_SPEED_RAD_SEC+idx-1] : 0.0f; }
    void  SetEngineRotRad (size_t idx, float _rad);         ///< Engine rotation speed [rad/s] for engine `idx` (1..4), also sets [rpm]

    float GetPropRotAngle () const       { return v[V_ENGINES_PROP_ROTATION_ANGLE_DEG]; }      ///< Propellor rotation angle [degree]
    void  SetPropRotAngle (float _deg)   { v[V_ENGINES_PROP_ROTATION_ANGLE_DEG] = _deg; }      ///< Propellor rotation angle [degree]
    float GetPropRotRpm () const         { return v[V_ENGINES_PROP_ROTATION_SPEED_RPM]; }      ///< Propellor rotation speed [rpm]
    void  SetPropRotRpm (float _rpm)     { v[V_ENGINES_PROP_ROTATION_SPEED_RPM] = _rpm;        ///< Propellor rotation speed [rpm], also sets [rad/s]
                                           v[V_ENGINES_PROP_ROTATION_SPEED_RAD_SEC] = _rpm * RPM_to_RADs; }
    float GetPropRotRad () const         { return v[V_ENGINES_PROP_ROTATION_SPEED_RAD_SEC]; }  ///< Propellor rotation speed [rad/s]
    void  SetPropRotRad (float _rad)     { v[V_ENGINES_PROP_ROTATION_SPEED_RAD_SEC] = _rad;    ///< Propellor rotation speed [rad/s], also sets [rpm]
                                           v[V_ENGINES_PROP_ROTATION_SPEED_RPM] = _rad / RPM_to_RADs; }

    float GetReversDeployRatio () const  { return v[V_ENGINES_THRUST_REVERSER_DEPLOY_RATIO]; }  ///< Thrust reversers deploy ratio
    void  SetReversDeployRatio (float _f){ v[V_ENGINES_THRUST_REVERSER_DEPLOY_RATIO] = _f;   }  ///< Thrust reversers deploy ratio

    bool  GetTouchDown () const          { return v[V_MISC_TOUCH_DOWN] > 0.5f; }                ///< Moment of touch down
    void  SetTouchDown (bool _b)         { v[V_MISC_TOUCH_DOWN] = float(_b);   }                ///< Moment of touch down

    /// @}
    /// @name Wake support as per X-Plane 12
    /// @see  https://twinfan.github.io/XPMP2/Wake.html
    /// @see  https://developer.x-plane.com/2022/02/wake-turbulence/
    /// @see  https://developer.x-plane.com/article/plugin-traffic-wake-turbulence/
    /// @{
                                                                                                
    /// @brief Fill in default wake turbulence support data based on Doc8643 wake turbulence category
    /// @param _bOverwriteAllFields If `false` only overwrites `NAN` values in `wakeTy`
    void WakeApplyDefaults(bool _bOverwriteAllFields = true);

    float GetWingSpan () const          { return wake.wingSpan_m; }     ///< Wing span [m]
    void SetWingSpan (float _m)         { wake.wingSpan_m = _m; }       ///< Wing span [m]

    float GetWingArea() const           { return wake.wingArea_m2; }    ///< Wing area [m²]
    void SetWingArea (float _m2)        { wake.wingArea_m2 = _m2; }     ///< Wing area [m²]

    int GetWakeCat() const;                                             ///< Category between 0=light and 3=Super, derived from WTC

    float GetMass() const               { return wake.mass_kg; }        ///< Mass [kg]
    void SetMass(float _kg)             { wake.mass_kg = _kg; }         ///< Mass [kg]

    // Overridables:
    virtual float GetAoA() const        { return GetPitch(); }          ///< Angle of Attach, returns pitch (but you can override in your class)
    virtual float GetLift() const       { return GetMass() * G_EARTH; } ///< Lift produced. You _should_ override to blend in/out for take-off/landing, but XPMP2 has no dynamic info of your plane, not even an on-the-ground flag

    /// @}
    /// @name Map Support
    /// @note Implemented in Map.cpp
    /// @{

    /// Determine which map icon to use for this aircraft
    void MapFindIcon ();
    /// Prepare map coordinates
    void MapPreparePos (XPLMMapProjectionID  projection,
                        const float boundsLTRB[4]);
    /// Actually draw the map icon
    void MapDrawIcon (XPLMMapLayerID inLayer, float acSize);
    /// Actually draw the map label
    void MapDrawLabel (XPLMMapLayerID inLayer, float yOfs);
    
    /// @}
    /// @name Sound Support
    /// @note Implemented in Sound.cpp
    /// @{

    /// @brief Play a sound; a looping sound plays until explicitely stopped
    /// @param sndName One of the sounds available or registered with XPMP2, see XPMPSoundAdd() and XPMPSoundEnumerate()
    /// @param vol [opt] Volume level. 0 = silent, 1 = full. Negative level inverts the signal. Values larger than 1 amplify the signal.
    /// @returns an FMOD sound channel, or `nullptr` if unsuccessful
    FMOD_CHANNEL* SoundPlay (const std::string& sndName, float vol = 1.0f);
    
    /// @brief Stop a continuously playing sound
    /// @param pChn The channel returned by SoundLoopPlay()
    void SoundStop (FMOD_CHANNEL* pChn);
    
    /// @brief Sets the sound's volume (after applying master volume and Sound File's adjustments)
    /// @param pChn The channel returned by SoundLoopPlay()
    /// @param vol Volume level. 0 = silent, 1 = full. Negative level inverts the signal. Values larger than 1 amplify the signal.
    void SoundVolume (FMOD_CHANNEL* pChn, float vol);
    
    /// @brief Mute/Unmute all sounds of the airplane temporarily
    void SoundMuteAll (bool bMute);
    
    /// @brief Returns the name of the sound to play per event
    /// @details This standard implementation determines the engine sound via
    ///          aircraft classification and returns constant
    ///          names for the other sound types.
    /// @note Override in derived class if you want to assign (some) sounds yourself
    virtual std::string SoundGetName (SoundEventsTy sndEvent) const;

protected:

    /// @}

    /// Internal: Flight loop callback function controlling update and movement of all planes
    static float FlightLoopCB (float, float, int, void*);

    /// @name Internal Control Functions
    /// @{

    /// Internal: This puts the instance into XP's sky and makes it move
    void DoMove ();
    /// Internal: Update the plane's distance/bearing from the camera location
    void UpdateDistBearingCamera (const XPLMCameraPosition_t& posCam);
    /// Clamp to ground: Make sure the plane is not below ground, corrects Aircraft::drawInfo if needed.
    void ClampToGround ();
    /// Create the instances required to represent the plane, return if successful
    bool CreateInstances ();
    /// Destroy all instances
    void DestroyInstances ();
    
    /// @brief Put together the map label
    /// @details Called about once a second. Label depends on tcasTargetIdx
    virtual void ComputeMapLabel ();

    // The following functions are implemented in AIMultiplayer.cpp:
    /// Define the TCAS target index in use
    virtual void SetTcasTargetIdx (int _idx) { tcasTargetIdx = _idx; }

    /// @}

    // These functions perform the TCAS target / multiplayer data updates
    friend void AIMultiUpdate ();
    friend size_t AIUpdateTCASTargets ();
    friend size_t AIUpdateMultiplayerDataRefs ();
    
    /// @name Sound Support (internal)
    /// @note Implemented in Sound.cpp
    /// @{

    /// Sound-related initializations, called by Create() and ChangeModel()
    virtual void SoundSetup ();
    /// Update sound, like position and volume, called once per frame
    virtual void SoundUpdate ();
    /// Remove all sound, e.g. during destruction
    virtual void SoundRemoveAll ();
    
    /// @}
};

/// Find aircraft by its plane ID, can return nullptr
Aircraft* AcFindByID (XPMPPlaneID _id);

/// (Re)Define default wake turbulence values per WTC
bool AcSetDefaultWakeData(const std::string& _wtc, const Aircraft::wakeTy& _wake);

//
// MARK: XPMP2 Exception class
//

/// XPMP2 Exception class, e.g. thrown if there are no CSL models or duplicate modeS_ids when creating an Aircraft
class XPMP2Error : public std::logic_error {
protected:
    std::string fileName;           ///< filename of the line of code where exception occurred
    int ln;                         ///< line number of the line of code where exception occurred
    std::string funcName;           ///< function of the line of code where exception occurred
    std::string msg;                ///< additional text message
public:
    /// Constructor puts together a formatted exception text
    XPMP2Error (const char* szFile, int ln, const char* szFunc, const char* szMsg, ...);
public:
    /// returns msg.c_str()
    virtual const char* what() const noexcept;
    
public:
    // copy/move constructor/assignment as per default
    XPMP2Error (const XPMP2Error& o) = default;
    XPMP2Error (XPMP2Error&& o) = default;
    XPMP2Error& operator = (const XPMP2Error& o) = default;
    XPMP2Error& operator = (XPMP2Error&& o) = default;
};



}   // namespace XPMP2

#endif<|MERGE_RESOLUTION|>--- conflicted
+++ resolved
@@ -317,7 +317,7 @@
 
     /// @brief Which of the above sounds shall be hanled by XPMP2 automatically?
     /// @details Reset in your constructor if you want to handle some of them yourself
-    bool abSndAuto[SND_NUM_EVENTS] = { true, true, false, false, false }; // TODO: Undo true, true, true };
+    bool abSndAuto[SND_NUM_EVENTS] = { true, true, true, true, true };
     /// @brief Minimum distance in [m] to play sound in full volume, the larger the 'louder' the aircraft
     /// @details Initialized based on engine type and numbers, overwrite in your constructor if you want to control "size" of aircraft in terms of its sound volume
     int sndMinDist = 50.0;
@@ -329,15 +329,12 @@
     float               afChnLastVal[SND_NUM_EVENTS] = { NAN, NAN, NAN, NAN, NAN };
     /// Is Low Pass Filter currently being active?
     bool                bChnLowPass = false;
-<<<<<<< HEAD
     /// Is sound for this aircraft currently muted?
     bool                bChnMuted = false;
     /// List of channels produced via calls to SoundPlay()
     ChnListTy           chnList;
-=======
     /// Counts how often we skipped expensive computations
     int                 skipCounter = 0;
->>>>>>> f80cf0f8
     
 private:
     bool bDestroyInst           = false;    ///< Instance to be destroyed in next flight loop callback?
